--- conflicted
+++ resolved
@@ -186,15 +186,12 @@
     sim = simulation.Simulation(env=model, end_time=T, verbose=False)
 
     houses = covid19.get_house(model.model.c_model)
-<<<<<<< HEAD
-=======
     # housedict = {h: list(np.where(houses == h)[0]) for h in np.unique(houses)}
     def listofhouses(houses):
         housedict = {house_no : [] for house_no in np.unique(houses)}
         for i in range(len(houses)):
             housedict[houses[i]].append(i)
         return housedict
->>>>>>> cea59e4d
     housedict = listofhouses(houses)
 
     has_app = covid19.get_app_users(model.model.c_model) if smartphone_users_abm else np.ones(N, dtype=int)
@@ -369,18 +366,9 @@
     #     if t % save_every_iter == 0:
     #         pd.DataFrame.from_dict(data).to_csv(output_dir / f"{name_file_res}_res.gz")
 
-<<<<<<< HEAD
     # pd.DataFrame.from_dict(data).to_csv(output_dir / f"{name_file_res}_res.gz")
     # with open(output_dir / f"{name_file_res}_states.pkl", "wb") as f_states:
     #     pickle.dump(data_states, f_states)
-=======
-        import gc
-        gc.collect()
-
-    pd.DataFrame.from_dict(data).to_csv(output_dir / f"{name_file_res}_res.gz")
-    with open(output_dir / f"{name_file_res}_states.pkl", "wb") as f_states:
-        pickle.dump(data_states, f_states)
->>>>>>> cea59e4d
 
     # sim.env.model.write_individual_file()
     # df_indiv = pd.read_csv(output_dir / "individual_file_Run1.csv", skipinitialspace=True)
